--- conflicted
+++ resolved
@@ -6,7 +6,6 @@
 # === config_utils.py ===
 from dataclasses import dataclass
 from typing import Any
-<<<<<<< HEAD
 
 
 class config_utils:
@@ -71,72 +70,6 @@
         return self.configs_object
 
 
-=======
-
-
-class config_utils:
-    # variableLibraryInjectionStart: var_lib
-
-    # All variables as a dictionary
-    configs_dict = {
-        "fabric_environment": "development",
-        "fabric_deployment_workspace_id": "3a4fc13c-f7c5-463e-a9de-57c4754699ff",
-        "synapse_source_database_1": "test1",
-        "config_workspace_id": "3a4fc13c-f7c5-463e-a9de-57c4754699ff",
-        "synapse_source_sql_connection": "sansdaisyn-ondemand.sql.azuresynapse.net",
-        "config_lakehouse_name": "config",
-        "edw_warehouse_name": "edw",
-        "config_lakehouse_id": "2629d4cc-685c-458a-866b-b4705dde71a7",
-        "edw_workspace_id": "50fbcab0-7d56-46f7-90f6-80ceb00ac86d",
-        "edw_warehouse_id": "s",
-        "edw_lakehouse_id": "6adb67d6-c8eb-4612-9053-890cae3a55d7",
-        "edw_lakehouse_name": "edw",
-        "legacy_synapse_connection_name": "synapse_connection",
-        "synapse_export_shortcut_path_in_onelake": "exports/",
-    }
-
-    # All variables as an object
-    @dataclass
-    class ConfigsObject:
-        fabric_environment: str
-        fabric_deployment_workspace_id: str
-        synapse_source_database_1: str
-        config_workspace_id: str
-        synapse_source_sql_connection: str
-        config_lakehouse_name: str
-        edw_warehouse_name: str
-        config_lakehouse_id: str
-        edw_workspace_id: str
-        edw_warehouse_id: str
-        edw_lakehouse_id: str
-        edw_lakehouse_name: str
-        legacy_synapse_connection_name: str
-        synapse_export_shortcut_path_in_onelake: str
-
-        def get_attribute(self, attr_name: str) -> Any:
-            """Get attribute value by string name with error handling."""
-            if hasattr(self, attr_name):
-                return getattr(self, attr_name)
-            else:
-                raise AttributeError(f"ConfigsObject has no attribute '{attr_name}'")
-
-    configs_object: ConfigsObject = ConfigsObject(**configs_dict)
-    # variableLibraryInjectionEnd: var_lib
-
-    def __init__(self):
-        self.fabric_environments_table_name = "fabric_environments"
-        self.fabric_environments_table_schema = "config"
-        self.fabric_environments_table = f"{self.fabric_environments_table_schema}.{self.fabric_environments_table_name}"
-        self._configs: dict[str, Any] = {}
-
-    def get_configs_as_dict(self):
-        return config_utils.configs_dict
-
-    def get_configs_as_object(self):
-        return self.configs_object
-
-
->>>>>>> 64fcb0b6
 # === lakehouse_utils.py ===
 from __future__ import annotations
 
@@ -147,70 +80,6 @@
 from pyspark.sql import SparkSession
 
 
-<<<<<<< HEAD
-
-class lakehouse_utils(DataStoreInterface):
-    """Utility helpers for interacting with a Spark lakehouse.
-    This class provides methods to manage Delta tables in a lakehouse environment,
-    including checking table existence, writing data, listing tables, and dropping tables.
-    It supports both local Spark sessions and Fabric environments.
-    Attributes:
-        target_workspace_id (str): The ID of the target workspace. 
-        target_lakehouse_id (str): The ID of the target lakehouse.
-        spark_version (str): The Spark version being used, either 'local' or 'fabric'.
-        spark (SparkSession): The Spark session instance.
-    Methods:
-        get_connection(): Returns the Spark session connection.
-        check_if_table_exists(table_name: str, schema_name: str | None = None): Checks if a Delta table exists at the given table name.
-        lakehouse_tables_uri(): Returns the ABFSS URI for the lakehouse Tables directory.
-        write_to_table(df, table_name: str, schema_name: str | None = None
-        , mode: str = "overwrite", options: dict[str, str] | None = None): Writes a DataFrame to a lakehouse table.
-        list_tables(): Lists all tables in the lakehouse.
-        drop_all_tables(schema_name: str | None = None, table_prefix: str | None = None): Drops all Delta tables in the lakehouse.
-        execute_query(query): Executes a SQL query on the lakehouse.
-    Usage:
-        lakehouse = lakehouse_utils(target_workspace_id="your_workspace_id", target_lakehouse_id="your_lakehouse_id")
-        spark_session = lakehouse.get_connection()
-    """
-
-    def __init__(self, target_workspace_id: str, target_lakehouse_id: str) -> None:
-        super().__init__()
-        self._target_workspace_id = target_workspace_id
-        self._target_lakehouse_id = target_lakehouse_id
-        self.spark_version = "fabric"
-        self.spark = self._get_or_create_spark_session()
-
-    @property
-    def target_workspace_id(self) -> str:
-        """Get the target workspace ID."""
-        return self._target_workspace_id
-
-    @property
-    def target_store_id(self) -> str:
-        """Get the target lakehouse ID."""
-        return self._target_lakehouse_id
-
-    def get_connection(self) -> SparkSession:
-        """Get the Spark session connection."""
-        return self.spark
-
-    def _get_or_create_spark_session(self) -> SparkSession:
-        """Get existing Spark session or create a new one."""
-        if 'spark' not in locals() and 'spark' not in globals() and self.spark_version == 'fabric':  
-            # Create new Spark session if none exists
-            self.spark_version = "local"
-            print("No active Spark session found, creating a new one with Delta support.")
-            builder = SparkSession.builder.appName("MyApp") \
-            .config("spark.sql.extensions", "io.delta.sql.DeltaSparkSessionExtension") \
-            .config("spark.sql.catalog.spark_catalog", "org.apache.spark.sql.delta.catalog.DeltaCatalog")
-            from delta import configure_spark_with_delta_pip
-            return configure_spark_with_delta_pip(builder).getOrCreate()
-        else: 
-            print("Using existing spark .. Fabric environment   .")
-            return spark # type: ignore  # noqa: F821
-        
-    def check_if_table_exists(self, table_name: str, schema_name: str | None = None) -> bool:
-=======
 
 class lakehouse_utils(DataStoreInterface):
     """Utility helpers for interacting with a Spark lakehouse.
@@ -289,36 +158,24 @@
     def check_if_table_exists(
         self, table_name: str, schema_name: str | None = None
     ) -> bool:
->>>>>>> 64fcb0b6
         """Check if a Delta table exists at the given table name."""
         # For lakehouse, schema_name is not used as tables are in the Tables directory
         table_path = f"{self.lakehouse_tables_uri()}{table_name}"
         table_exists = False
         try:
-<<<<<<< HEAD
-            if DeltaTable.isDeltaTable(self.spark, table_path):  
-                table_exists = True
-                print(f"Delta table already exists at path: {table_path}, skipping creation.")
-            else: 
-=======
             if DeltaTable.isDeltaTable(self.spark, table_path):
                 table_exists = True
                 print(
                     f"Delta table already exists at path: {table_path}, skipping creation."
                 )
             else:
->>>>>>> 64fcb0b6
                 print(f"Path {table_path} is not a Delta table.")
         except Exception as e:
             # If the path does not exist or is inaccessible, isDeltaTable returns False or may throw.
             # Treat exceptions as "table does not exist".
-<<<<<<< HEAD
-            print(f"Could not verify Delta table existence at {table_path} (exception: {e}); assuming it does not exist.")
-=======
             print(
                 f"Could not verify Delta table existence at {table_path} (exception: {e}); assuming it does not exist."
             )
->>>>>>> 64fcb0b6
             table_exists = False
         return table_exists
 
@@ -349,24 +206,13 @@
 
         # Register the table in the Hive catalog - Only needed if local
         if self.spark_version == "local":
-<<<<<<< HEAD
-            self.spark.sql(f"CREATE TABLE IF NOT EXISTS {table_name} USING DELTA LOCATION '{self.lakehouse_tables_uri()}{table_name}'")
-=======
             self.spark.sql(
                 f"CREATE TABLE IF NOT EXISTS {table_name} USING DELTA LOCATION '{self.lakehouse_tables_uri()}{table_name}'"
             )
->>>>>>> 64fcb0b6
 
     def list_tables(self) -> list[str]:
         """List all tables in the lakehouse."""
         return self.spark.catalog.listTables()
-<<<<<<< HEAD
-        #return self.spark.sql("SHOW TABLES").collect()
-
-    def drop_all_tables(self, schema_name: str | None = None, table_prefix: str | None = None) -> None:
-        """Drop all Delta tables in the lakehouse."""
-        
-=======
         # return self.spark.sql("SHOW TABLES").collect()
 
     def drop_all_tables(
@@ -374,7 +220,6 @@
     ) -> None:
         """Drop all Delta tables in the lakehouse."""
 
->>>>>>> 64fcb0b6
         # ──────────────────────────────────────────────────────────────────────────────
 
         # 2. START spark and get Hadoop FS handle
@@ -392,7 +237,7 @@
         # 3. Iterate, detect Delta tables, and delete
         # ──────────────────────────────────────────────────────────────────────────────
 
-        for status in fs.listStatus(root_path):            
+        for status in fs.listStatus(root_path):
             table_path_obj = status.getPath()
             print(f"— Checking path: {table_path_obj}")
             table_path = table_path_obj.toString()  # e.g. abfss://…/Tables/my_table
@@ -401,13 +246,9 @@
             # Apply table_prefix filter if provided
             table_name_from_path = table_path.split("/")[-1]
             if table_prefix and not table_name_from_path.startswith(table_prefix):
-<<<<<<< HEAD
-                print(f"— Skipping table {table_name_from_path} (doesn't match prefix '{table_prefix}')")
-=======
                 print(
                     f"— Skipping table {table_name_from_path} (doesn't match prefix '{table_prefix}')"
                 )
->>>>>>> 64fcb0b6
                 continue
 
             try:
@@ -440,13 +281,6 @@
         spark = self.spark
         return spark.sql(query)
 
-<<<<<<< HEAD
-    def get_table_schema(self, table_name: str, schema_name: str | None = None) -> dict[str, Any]:
-        """
-        Get the schema/column definitions for a table.
-        """
-        df = self.spark.read.format("delta").load(f"{self.lakehouse_tables_uri()}{table_name}")
-=======
     def get_table_schema(
         self, table_name: str, schema_name: str | None = None
     ) -> dict[str, Any]:
@@ -456,7 +290,6 @@
         df = self.spark.read.format("delta").load(
             f"{self.lakehouse_tables_uri()}{table_name}"
         )
->>>>>>> 64fcb0b6
         return {field.name: field.dataType.simpleString() for field in df.schema.fields}
 
     def read_table(
@@ -470,13 +303,9 @@
         """
         Read data from a table, optionally filtering columns, rows, or limiting results.
         """
-<<<<<<< HEAD
-        df = self.spark.read.format("delta").load(f"{self.lakehouse_tables_uri()}{table_name}")
-=======
         df = self.spark.read.format("delta").load(
             f"{self.lakehouse_tables_uri()}{table_name}"
         )
->>>>>>> 64fcb0b6
         if columns:
             df = df.select(*columns)
         if filters:
@@ -498,13 +327,9 @@
         table_path = f"{self.lakehouse_tables_uri()}{table_name}"
         delta_table = DeltaTable.forPath(self.spark, table_path)
         if filters:
-<<<<<<< HEAD
-            condition = " AND ".join([f"{col} = '{val}'" for col, val in filters.items()])
-=======
             condition = " AND ".join(
                 [f"{col} = '{val}'" for col, val in filters.items()]
             )
->>>>>>> 64fcb0b6
         else:
             condition = "true"
         before_count = delta_table.toDF().count()
@@ -522,10 +347,6 @@
         Rename a table by moving its directory and updating the metastore if local.
         """
         import shutil
-<<<<<<< HEAD
-=======
-
->>>>>>> 64fcb0b6
         src = f"{self.lakehouse_tables_uri()}{old_table_name}"
         dst = f"{self.lakehouse_tables_uri()}{new_table_name}"
         shutil.move(src.replace("file://", ""), dst.replace("file://", ""))
@@ -547,13 +368,9 @@
         fields = ", ".join([f"{col} {dtype}" for col, dtype in schema.items()])
         sql = f"CREATE TABLE {table_name} ({fields}) USING DELTA LOCATION '{self.lakehouse_tables_uri()}{table_name}'"
         if options:
-<<<<<<< HEAD
-            opts = " ".join([f"TBLPROPERTIES ('{k}'='{v}')" for k, v in options.items()])
-=======
             opts = " ".join(
                 [f"TBLPROPERTIES ('{k}'='{v}')" for k, v in options.items()]
             )
->>>>>>> 64fcb0b6
             sql += f" {opts}"
         self.spark.sql(sql)
 
@@ -570,10 +387,6 @@
         delta_table.delete()
         # Optionally, remove the directory
         import shutil
-<<<<<<< HEAD
-=======
-
->>>>>>> 64fcb0b6
         shutil.rmtree(table_path.replace("file://", ""), ignore_errors=True)
         if self.spark_version == "local":
             self.spark.sql(f"DROP TABLE IF EXISTS {table_name}")
@@ -592,13 +405,9 @@
         """
         Get the number of rows in a table.
         """
-<<<<<<< HEAD
-        df = self.spark.read.format("delta").load(f"{self.lakehouse_tables_uri()}{table_name}")
-=======
         df = self.spark.read.format("delta").load(
             f"{self.lakehouse_tables_uri()}{table_name}"
         )
->>>>>>> 64fcb0b6
         return df.count()
 
     def get_table_metadata(
@@ -641,23 +450,6 @@
     StructType,
     TimestampType,
 )
-<<<<<<< HEAD
-
-
-
-class ddl_utils(DDLUtilsInterface):    
-    def __init__(self, target_workspace_id: str, target_lakehouse_id: str) -> None:
-        """
-        Initializes the DDLUtils class with the target workspace and lakehouse IDs.
-        """
-        super().__init__(target_lakehouse_id=target_lakehouse_id, target_workspace_id=target_workspace_id)
-        self.target_workspace_id = target_workspace_id
-        self.target_lakehouse_id = target_lakehouse_id
-        self.lakehouse_utils = lakehouse_utils(target_workspace_id, target_lakehouse_id)
-        self.execution_log_table_name="ddl_script_executions"
-        self.initialise_ddl_script_executions_table()
-
-=======
 
 
 
@@ -675,7 +467,7 @@
         self.lakehouse_utils = lakehouse_utils(target_workspace_id, target_lakehouse_id)
         self.execution_log_table_name = "ddl_script_executions"
         self.initialise_ddl_script_executions_table()
->>>>>>> 64fcb0b6
+
 
     @staticmethod
     def execution_log_schema() -> StructType:
@@ -689,31 +481,20 @@
         )
 
     def print_log(self) -> None:
-<<<<<<< HEAD
-        df = self.lakehouse_utils.spark.read.format("delta").load(f"{self.lakehouse_utils.lakehouse_tables_uri()}{self.execution_log_table_name}")
-        if self.lakehouse_utils.spark_version == 'local':
-            df.show()
-        else: 
-=======
         df = self.lakehouse_utils.spark.read.format("delta").load(
             f"{self.lakehouse_utils.lakehouse_tables_uri()}{self.execution_log_table_name}"
         )
         if self.lakehouse_utils.spark_version == "local":
             df.show()
         else:
->>>>>>> 64fcb0b6
             display(df)  # type: ignore # noqa: F821
 
     def check_if_script_has_run(self, script_id: str) -> bool:
         from pyspark.sql.functions import col
 
-<<<<<<< HEAD
-        df = self.lakehouse_utils.spark.read.format("delta").load(f"{self.lakehouse_utils.lakehouse_tables_uri()}{self.execution_log_table_name}")
-=======
         df = self.lakehouse_utils.spark.read.format("delta").load(
             f"{self.lakehouse_utils.lakehouse_tables_uri()}{self.execution_log_table_name}"
         )
->>>>>>> 64fcb0b6
         # display(df)
         # Build filter condition
         cond = col("script_id") == script_id
@@ -733,24 +514,16 @@
             f"{self.target_workspace_id} | lakehouse_id {self.target_lakehouse_id}"
         )
 
-<<<<<<< HEAD
-    def write_to_execution_log(self, object_guid: str, object_name: str, script_status: str) -> None:
-=======
     def write_to_execution_log(
         self, object_guid: str, object_name: str, script_status: str
     ) -> None:
->>>>>>> 64fcb0b6
         data = [(object_guid, object_name, script_status, datetime.now())]
         new_df = self.lakehouse_utils.spark.createDataFrame(
             data=data, schema=ddl_utils.execution_log_schema()
         )
-<<<<<<< HEAD
-        new_df.write.format("delta").mode("append").save(f"{self.lakehouse_utils.lakehouse_tables_uri()}{self.execution_log_table_name}")
-=======
         new_df.write.format("delta").mode("append").save(
             f"{self.lakehouse_utils.lakehouse_tables_uri()}{self.execution_log_table_name}"
         )
->>>>>>> 64fcb0b6
 
     def run_once(self, work_fn, object_name: str, guid: str | None = None) -> None:
         """
@@ -790,11 +563,6 @@
         guid = "b8c83c87-36d2-46a8-9686-ced38363e169"
         object_name = "ddl_script_executions"
         # Check if the execution log table exists
-<<<<<<< HEAD
-        table_exists = self.lakehouse_utils.check_if_table_exists(self.execution_log_table_name) 
-        if not table_exists:
-            print(f"Creating execution log table at {self.lakehouse_utils.lakehouse_tables_uri()}{self.execution_log_table_name}")
-=======
         table_exists = self.lakehouse_utils.check_if_table_exists(
             self.execution_log_table_name
         )
@@ -802,7 +570,6 @@
             print(
                 f"Creating execution log table at {self.lakehouse_utils.lakehouse_tables_uri()}{self.execution_log_table_name}"
             )
->>>>>>> 64fcb0b6
             empty_df = self.lakehouse_utils.spark.createDataFrame(
                 data=[], schema=ddl_utils.execution_log_schema()
             )
@@ -812,13 +579,9 @@
                 .mode(
                     "errorIfExists"
                 )  # will error if table exists; change to "overwrite" to replace.
-<<<<<<< HEAD
-                .save(f"{self.lakehouse_utils.lakehouse_tables_uri()}{self.execution_log_table_name}")
-=======
                 .save(
                     f"{self.lakehouse_utils.lakehouse_tables_uri()}{self.execution_log_table_name}"
                 )
->>>>>>> 64fcb0b6
             )
             self.write_to_execution_log(
                 object_guid=guid, object_name=object_name, script_status="Success"
