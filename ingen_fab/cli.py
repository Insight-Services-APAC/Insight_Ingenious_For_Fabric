import sys
from pathlib import Path
import typer
<<<<<<< HEAD
import re
import html
import time

=======
from rich.panel import Panel
>>>>>>> 451061f6
# Add current file's directory to Python path
current_dir = Path(__file__).parent
sys.path.insert(0, str(current_dir))

from notebook_utils.fabric_cli_notebook import FabricCLINotebook, FabricLivyNotebook
from ddl_scripts.notebook_generator import NotebookGenerator
from notebook_utils.notebook_block_injector import NotebookContentFinder
from python_libs.python.promotion_utils import promotion_utils
from project_config import load_project_config
from rich.console import Console
from rich.table import Table
from rich.theme import Theme
from typing_extensions import Annotated

app = typer.Typer(no_args_is_help=True, pretty_exceptions_show_locals=False)


@app.callback()
def main(
    ctx: typer.Context,
    config_dir: Annotated[
        Path | None,
        typer.Option(
            "--config-dir",
            "-c",
            help="Directory containing project.yml configuration",
        ),
    ] = None,
):
    """Load project configuration and store in context."""
    ctx.obj = {"config": load_project_config(config_dir)}

custom_theme = Theme(
    {
        "info": "dim cyan",
        "warning": "dark_orange",
        "danger": "bold red",
        "error": "bold red",
        "debug": "khaki1",
    }
)

console = Console(theme=custom_theme)


def docs_options():
    return ["generate", "serve"]


def log_levels():
    return ["DEBUG", "INFO", "WARNING", "ERROR"]


@app.command()
def compile_ddl_notebooks(
    ctx: typer.Context,
    output_mode: NotebookGenerator.OutputMode = typer.Option(
        NotebookGenerator.OutputMode.local,
        "--output-mode", "-o",
        help="Where to write the generated notebooks fabric_workspace_repo or local"
    ),
    generation_mode: NotebookGenerator.GenerationMode = typer.Option(
        NotebookGenerator.GenerationMode.warehouse,
        "--generation-mode", "-g",
        help="What to generate  lakehouse or warehouse"
    ),
    verbose: bool = typer.Option(
        False,
        "--verbose", "-v",
        help="Enable verbose output"
    )
):
    """
    compile_ddl_notebooks compiles the DDL notebooks in the specified project directory.
    """
    project_cfg = ctx.obj.get("config", {}) if ctx.obj else {}
    repo_dir = project_cfg.get("fabric_workspace_repo_dir")

    nbg = NotebookGenerator(
        generation_mode=generation_mode,
        output_mode=output_mode,
        fabric_workspace_repo_dir=repo_dir,
    )
    nbg.run_all()


@app.command()
def do_other(
    project_dir: Annotated[
        str,
        typer.Argument(help="The path to the config file. "),
    ] = None,
):
    """
    compile_ddl_notebooks compiles the DDL notebooks in the specified project directory.
    """
    pass

@app.command()
def run_simple_notebook(ctx: typer.Context):
    project_cfg = ctx.obj.get("config", {}) if ctx.obj else {}
    fclin = FabricCLINotebook("Trial_Cap")
    try:
        fclin.generate_functional_test_notebook()
        fclin.upload(
            notebook_path=Path.cwd() / "output" / "codex_test_notebook",
            notebook_name="codex_test_notebook",
        )
        r = fclin.run(notebook_name="codex_test_notebook")
        job_id = None
        
        # Extract job_id from the response string
        if r:
            # Decode HTML entities first
            decoded_response = html.unescape(r)
            # Use regex to extract the job ID (UUID format)
            job_id_match = re.search(r"Job instance '([a-f0-9-]{36})'", decoded_response)
            if job_id_match:
                job_id = job_id_match.group(1)
                console.print(f"[info]Notebook started with job ID: {job_id}[/info]")
            else:
                console.print("[warning]Could not extract job ID from response.[/warning]")
                console.print(f"[debug]Response: {r}[/debug]")
        else:
            console.print("[warning]No response returned from notebook execution.[/warning]")
        
        if job_id:
            # Check the status of the notebook execution loop
            console.print("[info]Waiting for notebook execution to complete...[/info]")
            
            # Poll status until completion
            max_wait_time = 300  # 5 minutes
            poll_interval = 10   # 10 seconds
            elapsed_time = 0
            
            while elapsed_time < max_wait_time:
                time.sleep(poll_interval)
                elapsed_time += poll_interval
                
                status_response = fclin.status(notebook_name="codex_test_notebook", job_id=job_id)
                parsed_status = parse_status_response(status_response)
                
                if parsed_status:
                    status = parsed_status['status']
                    console.print(f"[info]Job status: {status} (elapsed: {elapsed_time}s)[/info]")
                    
                    if status in ['Succeeded', 'Failed', 'Cancelled']:
                        if status == 'Succeeded':
                            console.print("[info]✅ Notebook execution completed successfully![/info]")
                        elif status == 'Failed':
                            failure_reason = parsed_status.get('failureReason', 'Unknown')
                            console.print(f"[error]❌ Notebook execution failed: {failure_reason}[/error]")
                        else:
                            console.print("[warning]⚠️ Notebook execution was cancelled[/warning]")
                        break
                else:
                    console.print("[warning]Could not parse status response[/warning]")
                    console.print(f"[debug]Raw response: {status_response}[/debug]")
            
            if elapsed_time >= max_wait_time:
                console.print(f"[warning]⏱️ Timeout after {max_wait_time}s waiting for notebook completion[/warning]")
            
        else:
            console.print("[error]Cannot check status without job ID.[/error]")
    except Exception as e:
        print(f"Notebook execution failed: {e}")


@app.command()
def find_notebook_content_files(
    base_dir: Path = typer.Option(
        Path("fabric_workspace_items"),
        "--base-dir",
        "-b",
        help="Directory to scan for notebook-content.py files",
    ),
):
    """Search ``base_dir`` recursively for notebook-content files."""

    finder = NotebookContentFinder(base_dir)
    notebooks = finder.find()

    if not notebooks:
        console.print("[yellow]No notebook-content.py files found.[/yellow]")
        return

    table = Table(title="Notebook Content Files")
    table.add_column("Notebook")
    table.add_column("Relative Path")
    table.add_column("Lakehouse")

    for nb in notebooks:
        table.add_row(nb["notebook_name"], nb["relative_path"], nb.get("lakehouse") or "")

    console.print(table)


@app.command()
def scan_notebook_blocks(
    base_dir: Path = typer.Option(
        Path("fabric_workspace_items"),
        "--base-dir",
        "-b",
        help="Directory to scan for notebook-content.py files",
    ),
  
    apply_replacements: bool = typer.Option(
        False, # Default to False, so it doesn't modify files by default
        "--apply-replacements",
        "-a",
        help="Apply content block replacements from python_libs to notebook-content.py files."
    )
):
    """Scan for notebook-content.py files and display content block summary.
    Optionally applies replacements from python_libs.""" # Updated help text
    finder = NotebookContentFinder(base_dir)
    all_blocks = finder.scan_and_display_blocks() # Store the returned blocks

    if apply_replacements and all_blocks:
        console.print(Panel.fit("[bold cyan]Initiating Block Replacements Process... [/bold cyan]",
                border_style="cyan",
            ))
        finder.apply_replacements(all_blocks)
    elif apply_replacements and not all_blocks:
        console.print("[red]No content blocks found to apply replacements to.[/red]")




@app.command()
def promote_items(
    workspace_id: Annotated[str, typer.Option("--workspace-id", "-w", help="Target workspace ID")],
    repo_dir: Annotated[Path, typer.Option("--repo-dir", "-r", help="Path to fabric workspace items")] = Path("fabric_workspace_items"),
    environment: Annotated[str, typer.Option("--environment", "-e", help="Target environment name")] = "N/A",
    unpublish_orphans: Annotated[bool, typer.Option("--unpublish-orphans", help="Remove items not present in repository")] = False,
):
    """Publish Fabric items from repository to a workspace."""

    promoter = promotion_utils(
        workspace_id=workspace_id,
        repository_directory=repo_dir,
        environment=environment,
    )
    promoter.promote(delete_orphans=unpublish_orphans)


def parse_status_response(status_text: str) -> dict | None:
    """Parse the status response table and extract job status information."""
    if not status_text:
        return None
    
    lines = status_text.strip().split('\n')
    if len(lines) < 3:  # Need header + separator + data
        return None
    
    # Find the data line (skip header and separator)
    data_line = None
    for line in lines[2:]:  # Skip header and separator
        if line.strip() and not line.startswith('-'):
            data_line = line.strip()
            break
    
    if not data_line:
        return None
    
    # Split by multiple spaces to handle column separation
    fields = re.split(r'\s{2,}', data_line)
    
    if len(fields) >= 5:
        return {
            'id': fields[0].strip(),
            'itemId': fields[1].strip(),
            'jobType': fields[2].strip(),
            'invokeType': fields[3].strip(),
            'status': fields[4].strip(),
            'failureReason': fields[5].strip() if len(fields) > 5 else None,
            'rootActivityId': fields[6].strip() if len(fields) > 6 else None,
            'startTimeUtc': fields[7].strip() if len(fields) > 7 else None,
            'endTimeUtc': fields[8].strip() if len(fields) > 8 else None,
        }
    
    return None


@app.command()
def run_livy_notebook(
    ctx: typer.Context,
    workspace_id: Annotated[
        str,
        typer.Option(
            "--workspace-id",
            "-w",
            help="Fabric workspace ID for Livy endpoint"
        ),
    ],
    lakehouse_id: Annotated[
        str,
        typer.Option(
            "--lakehouse-id",
            "-l",
            help="Fabric lakehouse ID for Spark session"
        ),
    ],
    code: Annotated[
        str,
        typer.Option(
            "--code",
            "-c",
            help="Python code to execute (default: simple test)"
        ),
    ] = "print('Hello from Fabric Livy API!')",
    timeout: Annotated[
        int,
        typer.Option(
            "--timeout",
            "-t",
            help="Timeout in seconds for notebook execution"
        ),
    ] = 600,
):
    """
    Run a notebook using the Fabric Livy API endpoint instead of CLI.
    """
    try:
        console.print("[info]Starting notebook execution via Livy API...[/info]")
        
        # Initialize Livy notebook client
        livy_client = FabricLivyNotebook(
            workspace_id=workspace_id,
            lakehouse_id=lakehouse_id
        )
        
        # Execute the code using the template format with error handling
        console.print(f"[info]Executing code: {code[:50]}{'...' if len(code) > 50 else ''}[/info]")
        result = livy_client.run_template_notebook(code, timeout=timeout)
        
        # Process results
        if result.get("error"):
            console.print(f"[error]❌ Execution failed: {result['error']}[/error]")
        elif result.get("state") == "available":
            console.print("[info]✅ Notebook execution completed successfully![/info]")
            
            # Display output if available
            output = result.get("output", {})
            if output.get("data"):
                console.print("[info]Output:[/info]")
                if output["data"].get("text/plain"):
                    console.print(output["data"]["text/plain"])
            
            # Display execution info
            console.print(f"[info]Session ID: {result.get('session_id')}[/info]")
            console.print(f"[info]Statement ID: {result.get('statement_id')}[/info]")
            
        elif result.get("state") == "error":
            console.print("[error]❌ Notebook execution failed[/error]")
            output = result.get("output", {})
            if output.get("evalue"):
                console.print(f"[error]Error: {output['evalue']}[/error]")
            if output.get("traceback"):
                console.print("[error]Traceback:[/error]")
                for line in output["traceback"]:
                    console.print(f"[error]{line}[/error]")
        else:
            console.print(f"[warning]⚠️ Unexpected state: {result.get('state', 'unknown')}[/warning]")
            console.print(f"[debug]Full result: {result}[/debug]")
            
    except Exception as e:
        console.print(f"[error]❌ Livy notebook execution failed: {e}[/error]")
        import traceback
        console.print(f"[debug]Traceback: {traceback.format_exc()}[/debug]")


if __name__ == "__cli__":
    app()<|MERGE_RESOLUTION|>--- conflicted
+++ resolved
@@ -1,14 +1,10 @@
 import sys
 from pathlib import Path
 import typer
-<<<<<<< HEAD
 import re
 import html
 import time
-
-=======
 from rich.panel import Panel
->>>>>>> 451061f6
 # Add current file's directory to Python path
 current_dir = Path(__file__).parent
 sys.path.insert(0, str(current_dir))
