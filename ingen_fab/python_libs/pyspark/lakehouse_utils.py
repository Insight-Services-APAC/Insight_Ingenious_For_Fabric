--- conflicted
+++ resolved
@@ -723,20 +723,6 @@
         """
         Drop a single table by removing its directory and metadata.
         """
-<<<<<<< HEAD
-        # Handle schema_name same as write_to_table
-        table_full_name = table_name
-        if schema_name:
-            table_full_name = f"{schema_name}_{table_name}"
-
-        table_path = f"{self.lakehouse_tables_uri()}{table_full_name}"
-        delta_table = DeltaTable.forPath(self.spark, table_path)
-        delta_table.delete()
-        # Optionally, remove the directory
-        import shutil
-
-        shutil.rmtree(table_path.replace("file://", ""), ignore_errors=True)
-=======
         # First check if the table exists
         if not self.check_if_table_exists(table_name, schema_name):
             print(f"Table '{table_name}' does not exist, skipping drop operation.")
@@ -744,7 +730,6 @@
         
         table_path = f"{self.lakehouse_tables_uri()}{table_name}"
         
->>>>>>> 143ef37f
         if self.spark_version == "local":
             # For local environment, use file system operations
             import shutil
